--- conflicted
+++ resolved
@@ -102,17 +102,13 @@
     /// Chat message generation
     /// Returns a `ChatMessageResponse` object
     /// Manages the history of messages for the given `id`
-    pub async fn send_chat_messages_with_history(
+    pub async fn send_chat_messages_with_history<S: Into<String> + Clone>(
         &mut self,
         mut request: ChatMessageRequest,
-        history_id: &str,
+        history_id: S,
     ) -> crate::error::Result<ChatMessageResponse> {
         // The request is modified to include the current chat messages
-<<<<<<< HEAD
-        request.messages = self.get_prefill_messages(history_id, request.messages.clone());
-=======
-        request.messages.clone_from(&current_chat_messages);
->>>>>>> 953232a0
+        request.messages = self.get_prefill_messages(history_id.clone(), request.messages);
 
         let result = self.send_chat_messages(request).await;
 
@@ -132,7 +128,7 @@
     }
 
     /// Helper function to store chat messages by id
-    fn store_chat_message_by_id(&mut self, id: &str, message: ChatMessage) {
+    fn store_chat_message_by_id<S: Into<String>>(&mut self, id: S, message: ChatMessage) {
         if let Some(messages_history) = self.messages_history.as_mut() {
             messages_history.add_message(id, message);
         }
@@ -141,9 +137,9 @@
     /// Let get existing history with a new message in it
     /// Without impact for existing history
     /// Used to prepare history for request
-    fn get_prefill_messages(
+    fn get_prefill_messages<S: Into<String>>(
         &mut self,
-        history_id: &str,
+        history_id: S,
         request_messages: Vec<ChatMessage>,
     ) -> Vec<ChatMessage> {
         let mut backup = MessagesHistory::default();
@@ -155,7 +151,7 @@
             .as_mut()
             .unwrap_or(&mut backup)
             .messages_by_id
-            .entry(history_id.to_string())
+            .entry(history_id.into())
             .or_default();
 
         if let Some(message) = request_messages.first() {
@@ -165,7 +161,7 @@
         current_chat_messages.clone()
     }
 
-    fn remove_history_last_message(&mut self, history_id: &str) {
+    fn remove_history_last_message<S: Into<String>>(&mut self, history_id: S) {
         if let Some(history) = self.messages_history.as_mut() {
             history.pop_last_message_for_id(history_id);
         }
